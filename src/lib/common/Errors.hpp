--- conflicted
+++ resolved
@@ -114,8 +114,6 @@
      */
     kError_HostNameResolution   = -(7 << 8),
 
-<<<<<<< HEAD
-=======
     /**
      *  The peer server disconnected.
      */
@@ -126,7 +124,6 @@
      */
     kError_Unknown              = -(255 << 8),
 
->>>>>>> 199269c7
     // Positive, non-error status
 
     /**
